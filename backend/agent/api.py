--- conflicted
+++ resolved
@@ -34,20 +34,16 @@
 MODEL_NAME_ALIASES = {
     # Short names to full names
     "sonnet-3.7": "anthropic/claude-3-7-sonnet-latest",
-    "gpt-4.1": "openai/gpt-4.1-2025-04-14",
-<<<<<<< HEAD
-    "gemini-flash-2.5-(openrouter)": "openrouter/google/gemini-2.5-flash-preview",
-    "gemini-flash-2.5": "gemini/gemini-2.5-flash-preview-04-17",
-    "gemini-pro-2.5": "gemini/gemini-2.5-pro-exp-03-25",
-=======
+    "gpt-4.1": "openai/gpt-4.1-2025-04-14"
     "gpt-4o": "openai/gpt-4o",
     "gpt-4-turbo": "openai/gpt-4-turbo",
     "gpt-4": "openai/gpt-4",
-    "gemini-flash-2.5": "openrouter/google/gemini-2.5-flash-preview",
->>>>>>> cb02fa14
+    "gemini-flash-2.5-(openrouter)": "openrouter/google/gemini-2.5-flash-preview",
+    "gemini-flash-2.5": "gemini/gemini-2.5-flash-preview-04-17",
+    "gemini-pro-2.5": "gemini/gemini-2.5-pro-exp-03-25",    
     "grok-3": "xai/grok-3-fast-latest",
-    "deepseek": "deepseek/deepseek-chat",
     "grok-3-mini": "xai/grok-3-mini-fast-beta",
+    "deepseek": "deepseek/deepseek-chat"
 
     # Also include full names as keys to ensure they map to themselves
     "anthropic/claude-3-7-sonnet-latest": "anthropic/claude-3-7-sonnet-latest",
@@ -56,9 +52,11 @@
     "openai/gpt-4-turbo": "openai/gpt-4-turbo",
     "openai/gpt-4": "openai/gpt-4",
     "openrouter/google/gemini-2.5-flash-preview": "openrouter/google/gemini-2.5-flash-preview",
+    "gemini/gemini-2.5-flash-preview-04-17": "gemini/gemini-2.5-flash-preview-04-17",
+    "gemini/gemini-2.5-pro-exp-03-25": "gemini/gemini-2.5-pro-exp-03-25",
     "xai/grok-3-fast-latest": "xai/grok-3-fast-latest",
+    "xai/grok-3-mini-fast-beta": "xai/grok-3-mini-fast-beta",
     "deepseek/deepseek-chat": "deepseek/deepseek-chat",
-    "xai/grok-3-mini-fast-beta": "xai/grok-3-mini-fast-beta",
 }
 
 class AgentStartRequest(BaseModel):
