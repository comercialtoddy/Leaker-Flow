--- conflicted
+++ resolved
@@ -512,14 +512,9 @@
   const hasCheckedUpgradeDialog = useRef(false);
 
   useEffect(() => {
-<<<<<<< HEAD
-    if (initialLoadCompleted && subscriptionData) {
-      const hasSeenUpgradeDialog = localStorage.getItem('leaker_flow_upgrade_dialog_displayed');
-=======
     if (initialLoadCompleted && subscriptionData && !hasCheckedUpgradeDialog.current) {
       hasCheckedUpgradeDialog.current = true;
-      const hasSeenUpgradeDialog = localStorage.getItem('suna_upgrade_dialog_displayed');
->>>>>>> ffb97b8d
+      const hasSeenUpgradeDialog = localStorage.getItem('leaker_flow_upgrade_dialog_displayed');
       const isFreeTier = subscriptionStatus === 'no_subscription';
       if (!hasSeenUpgradeDialog && isFreeTier && !isLocalMode()) {
         setShowUpgradeDialog(true);
