'use client';

import Link from 'next/link';
import { SubmitButton } from '@/components/ui/submit-button';
import { Input } from '@/components/ui/input';
import GoogleSignIn from '@/components/GoogleSignIn';
import { useMediaQuery } from '@/hooks/use-media-query';
import { useState, useEffect, Suspense } from 'react';
import { signIn, signUp, forgotPassword } from './actions';
import { useSearchParams, useRouter } from 'next/navigation';
import {
  ArrowLeft,
  X,
  CheckCircle,
  AlertCircle,
  MailCheck,
  Loader2,
} from 'lucide-react';
import { useAuth } from '@/components/AuthProvider';
import { useAuthMethodTracking } from '@/lib/stores/auth-tracking';
import { toast } from 'sonner';
import { useFeatureFlag } from '@/lib/feature-flags';

import {
  Dialog,
  DialogContent,
  DialogHeader,
  DialogTitle,
  DialogDescription,
  DialogFooter,
} from '@/components/ui/dialog';
import GitHubSignIn from '@/components/GithubSignIn';
import { KortixLogo } from '@/components/sidebar/kortix-logo';
import { Ripple } from '@/components/ui/ripple';
import { ReleaseBadge } from '@/components/auth/release-badge';

function LoginContent() {
  const router = useRouter();
  const searchParams = useSearchParams();
  const { user, isLoading } = useAuth();
  const mode = searchParams.get('mode');
  const returnUrl = searchParams.get('returnUrl');
  const message = searchParams.get('message');
  const { enabled: customAgentsEnabled } = useFeatureFlag("custom_agents");

  const isSignUp = mode === 'signup';
  const isMobile = useMediaQuery('(max-width: 768px)');
  const [mounted, setMounted] = useState(false);

  const { wasLastMethod: wasEmailLastMethod, markAsUsed: markEmailAsUsed } = useAuthMethodTracking('email');

  useEffect(() => {
    if (!isLoading && user) {
      router.push(returnUrl || '/dashboard');
    }
  }, [user, isLoading, router, returnUrl]);

  const isSuccessMessage =
    message &&
    (message.includes('Check your email') ||
      message.includes('Account created') ||
      message.includes('success'));

  // Registration success state
  const [registrationSuccess, setRegistrationSuccess] =
    useState(!!isSuccessMessage);
  const [registrationEmail, setRegistrationEmail] = useState('');

  const [forgotPasswordOpen, setForgotPasswordOpen] = useState(false);
  const [forgotPasswordEmail, setForgotPasswordEmail] = useState('');
  const [forgotPasswordStatus, setForgotPasswordStatus] = useState<{
    success?: boolean;
    message?: string;
  }>({});

  useEffect(() => {
    setMounted(true);
  }, []);

  useEffect(() => {
    if (isSuccessMessage) {
      setRegistrationSuccess(true);
    }
  }, [isSuccessMessage]);

  const handleSignIn = async (prevState: any, formData: FormData) => {
    markEmailAsUsed();

    if (returnUrl) {
      formData.append('returnUrl', returnUrl);
    } else {
      formData.append('returnUrl', '/dashboard');
    }
    const result = await signIn(prevState, formData);

    if (
      result &&
      typeof result === 'object' &&
      'success' in result &&
      result.success &&
      'redirectTo' in result
      ) {
      window.location.href = result.redirectTo as string;
      return null;
    }

    if (result && typeof result === 'object' && 'message' in result) {
      toast.error('Login failed', {
        description: result.message as string,
        duration: 5000,
      });
      return {};
    }

    return result;
  };

  const handleSignUp = async (prevState: any, formData: FormData) => {
    markEmailAsUsed();

    const email = formData.get('email') as string;
    setRegistrationEmail(email);

    if (returnUrl) {
      formData.append('returnUrl', returnUrl);
    }

    // Add origin for email redirects
    formData.append('origin', window.location.origin);

    const result = await signUp(prevState, formData);

    // Check for success and redirectTo properties (direct login case)
    if (
      result &&
      typeof result === 'object' &&
      'success' in result &&
      result.success &&
      'redirectTo' in result
    ) {
      // Use window.location for hard navigation to avoid stale state
      window.location.href = result.redirectTo as string;
      return null; // Return null to prevent normal form action completion
    }

    // Check if registration was successful but needs email verification
    if (result && typeof result === 'object' && 'message' in result) {
      const resultMessage = result.message as string;
      if (resultMessage.includes('Check your email')) {
        setRegistrationSuccess(true);

        // Update URL without causing a refresh
        const params = new URLSearchParams(window.location.search);
        params.set('message', resultMessage);

        const newUrl =
          window.location.pathname +
          (params.toString() ? '?' + params.toString() : '');

        window.history.pushState({ path: newUrl }, '', newUrl);

        return result;
      } else {
        toast.error('Sign up failed', {
          description: resultMessage,
          duration: 5000,
        });
        return {};
      }
    }

    return result;
  };

  const handleForgotPassword = async (e: React.FormEvent<HTMLFormElement>) => {
    e.preventDefault();

    setForgotPasswordStatus({});

    if (!forgotPasswordEmail || !forgotPasswordEmail.includes('@')) {
      setForgotPasswordStatus({
        success: false,
        message: 'Please enter a valid email address',
      });
      return;
    }

    const formData = new FormData();
    formData.append('email', forgotPasswordEmail);
    formData.append('origin', window.location.origin);

    const result = await forgotPassword(null, formData);

    setForgotPasswordStatus(result);
  };

  const resetRegistrationSuccess = () => {
    setRegistrationSuccess(false);
    // Remove message from URL and set mode to signin
    const params = new URLSearchParams(window.location.search);
    params.delete('message');
    params.set('mode', 'signin');

    const newUrl =
      window.location.pathname +
      (params.toString() ? '?' + params.toString() : '');

    window.history.pushState({ path: newUrl }, '', newUrl);

    router.refresh();
  };

  // Show loading spinner while checking auth state
  if (isLoading) {
    return (
      <div className="min-h-screen bg-background flex items-center justify-center">
        <Loader2 className="h-8 w-8 animate-spin text-primary" />
      </div>
    );
  }

  // Registration success view
  if (registrationSuccess) {
    return (
      <div className="min-h-screen bg-background flex items-center justify-center p-4">
        <div className="w-full max-w-md mx-auto">
          <div className="text-center">
            <div className="bg-green-50 dark:bg-green-950/20 rounded-full p-4 mb-6 inline-flex">
              <MailCheck className="h-12 w-12 text-green-500 dark:text-green-400" />
            </div>

            <h1 className="text-3xl font-semibold text-foreground mb-4">
              Check your email
            </h1>

            <p className="text-muted-foreground mb-2">
              We've sent a confirmation link to:
            </p>

            <p className="text-lg font-medium mb-6">
              {registrationEmail || 'your email address'}
            </p>

            <div className="bg-green-50 dark:bg-green-950/20 border border-green-100 dark:border-green-900/50 rounded-lg p-4 mb-8">
              <p className="text-sm text-green-800 dark:text-green-400">
                Click the link in the email to activate your account. If you don't see the email, check your spam folder.
              </p>
            </div>

            <div className="flex flex-col sm:flex-row gap-3">
              <Link
                href="/"
                className="flex h-11 items-center justify-center px-6 text-center rounded-lg border border-border bg-background hover:bg-accent transition-colors"
              >
                Return to home
              </Link>
<<<<<<< HEAD

              <h1 className="text-3xl md:text-4xl lg:text-5xl font-medium tracking-tighter text-center text-balance text-primary">
                {isSignUp ? 'Join Leaker-Flow' : 'Welcome back'}
              </h1>
              <p className="text-base md:text-lg text-center text-muted-foreground font-medium text-balance leading-relaxed tracking-tight mt-2 mb-6">
                {isSignUp
                  ? 'Create your account and start building with AI'
                  : 'Sign in to your account to continue'}
              </p>
=======
              <button
                onClick={resetRegistrationSuccess}
                className="flex h-11 items-center justify-center px-6 text-center rounded-lg bg-primary text-primary-foreground hover:bg-primary/90 transition-colors"
              >
                Back to sign in
              </button>
>>>>>>> ca0c66f3
            </div>
          </div>
        </div>
      </div>
    );
  }

  return (
      <div className="min-h-screen bg-background relative">
        <div className="absolute top-6 left-6 z-10">
          <Link href="/" className="flex items-center">
            <KortixLogo size={28} />
          </Link>
        </div>
        <div className="flex min-h-screen">
          <div className="relative flex-1 flex items-center justify-center p-4 lg:p-8">
            <div className="absolute top-6 right-10 z-10">
              <Link
                href="/"
                className="inline-flex items-center gap-2 text-sm text-muted-foreground hover:text-foreground transition-colors mb-4"
              >
                <ArrowLeft className="h-4 w-4" />
                Back to home
              </Link>
            </div>
            <div className="w-full max-w-sm">
              <div className="mb-4 flex items-center flex-col gap-4 justify-center">
                {customAgentsEnabled && <ReleaseBadge className='mb-4' text="Custom Agents, Workflows, and more!" link="/changelog" />}
                <h1 className="text-2xl font-semibold text-foreground">
                  {isSignUp ? 'Create your account' : 'Log into your account'}
                </h1>
              </div>
            <div className="space-y-3 mb-4">
              <GoogleSignIn returnUrl={returnUrl || undefined} />
              <GitHubSignIn returnUrl={returnUrl || undefined} />
            </div>
            <div className="relative my-4">
              <div className="absolute inset-0 flex items-center">
                <div className="w-full border-t border-border"></div>
              </div>
              <div className="relative flex justify-center text-sm">
                <span className="px-2 bg-background text-muted-foreground">
                  or email
                </span>
              </div>
            </div>
            <form className="space-y-3">
              <Input
                id="email"
                name="email"
                type="email"
                placeholder="Email address"
                className="h-10 rounded-lg"
                required
              />
              <Input
                id="password"
                name="password"
                type="password"
                placeholder="Password"
                className="h-10 rounded-lg"
                required
              />
              {isSignUp && (
                <Input
                  id="confirmPassword"
                  name="confirmPassword"
                  type="password"
                  placeholder="Confirm password"
                  className="h-10 rounded-lg"
                  required
                />
              )}
              <div className="pt-2">
                <div className="relative">
                  <SubmitButton
                    formAction={isSignUp ? handleSignUp : handleSignIn}
                    className="w-full h-10 bg-primary text-primary-foreground hover:bg-primary/90 transition-colors rounded-lg"
                    pendingText={isSignUp ? "Creating account..." : "Signing in..."}
                  >
                    {isSignUp ? 'Create account' : 'Sign in'}
                  </SubmitButton>
                  {wasEmailLastMethod && (
                    <div className="absolute -top-1 -right-1 w-3 h-3 bg-green-500 rounded-full border-2 border-background shadow-sm">
                      <div className="w-full h-full bg-green-500 rounded-full animate-pulse" />
                    </div>
                  )}
                </div>
              </div>
            </form>
            
            <div className="mt-4 space-y-3 text-center text-sm">
              {!isSignUp && (
                <button
                  type="button"
                  onClick={() => setForgotPasswordOpen(true)}
                  className="text-primary hover:underline"
                >
                  Forgot password?
                </button>
              )}
              
              <div>
                <Link
                  href={isSignUp 
                    ? `/auth${returnUrl ? `?returnUrl=${returnUrl}` : ''}`
                    : `/auth?mode=signup${returnUrl ? `&returnUrl=${returnUrl}` : ''}`
                  }
                  className="text-muted-foreground hover:text-foreground transition-colors"
                >
                  {isSignUp 
                    ? 'Already have an account? Sign in' 
                    : "Don't have an account? Sign up"
                  }
                </Link>
              </div>
            </div>
          </div>
        </div>
        <div className="hidden lg:flex flex-1 items-center justify-center bg-sidebar relative overflow-hidden">
          <div className="absolute inset-0">
            <Ripple />
          </div>
        </div>
      </div>
      <Dialog open={forgotPasswordOpen} onOpenChange={setForgotPasswordOpen}>
        <DialogContent className="sm:max-w-md">
          <DialogHeader>
            <div className="flex items-center justify-between">
              <DialogTitle>Reset Password</DialogTitle>
            </div>
            <DialogDescription>
              Enter your email address and we'll send you a link to reset your password.
            </DialogDescription>
          </DialogHeader>
          <form onSubmit={handleForgotPassword} className="space-y-4">
            <Input
              id="forgot-password-email"
              type="email"
              placeholder="Email address"
              value={forgotPasswordEmail}
              onChange={(e) => setForgotPasswordEmail(e.target.value)}
              className="h-11 rounded-xl"
              required
            />
            {forgotPasswordStatus.message && (
              <div
                className={`p-3 rounded-md flex items-center gap-3 ${
                  forgotPasswordStatus.success
                    ? 'bg-green-50 dark:bg-green-950/30 border border-green-200 dark:border-green-900/50 text-green-800 dark:text-green-400'
                    : 'bg-destructive/10 border border-destructive/20 text-destructive'
                }`}
              >
                {forgotPasswordStatus.success ? (
                  <CheckCircle className="h-4 w-4 flex-shrink-0" />
                ) : (
                  <AlertCircle className="h-4 w-4 flex-shrink-0" />
                )}
                <span className="text-sm">{forgotPasswordStatus.message}</span>
              </div>
            )}
            <DialogFooter className="gap-2">
              <button
                type="button"
                onClick={() => setForgotPasswordOpen(false)}
                className="h-10 px-4 border border-border bg-background hover:bg-accent transition-colors rounded-md"
              >
                Cancel
              </button>
              <button
                type="submit"
                className="h-10 px-4 bg-primary text-primary-foreground hover:bg-primary/90 transition-colors rounded-md"
              >
                Send Reset Link
              </button>
            </DialogFooter>
          </form>
        </DialogContent>
      </Dialog>
    </div>
  );
}

export default function Login() {
  return (
    <Suspense
      fallback={
        <div className="min-h-screen bg-background flex items-center justify-center">
          <div className="w-8 h-8 border-2 border-primary border-t-transparent rounded-full animate-spin"></div>
        </div>
      }
    >
      <LoginContent />
    </Suspense>
  );
}<|MERGE_RESOLUTION|>--- conflicted
+++ resolved
@@ -254,7 +254,6 @@
               >
                 Return to home
               </Link>
-<<<<<<< HEAD
 
               <h1 className="text-3xl md:text-4xl lg:text-5xl font-medium tracking-tighter text-center text-balance text-primary">
                 {isSignUp ? 'Join Leaker-Flow' : 'Welcome back'}
@@ -264,14 +263,6 @@
                   ? 'Create your account and start building with AI'
                   : 'Sign in to your account to continue'}
               </p>
-=======
-              <button
-                onClick={resetRegistrationSuccess}
-                className="flex h-11 items-center justify-center px-6 text-center rounded-lg bg-primary text-primary-foreground hover:bg-primary/90 transition-colors"
-              >
-                Back to sign in
-              </button>
->>>>>>> ca0c66f3
             </div>
           </div>
         </div>
